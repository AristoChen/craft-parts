--- conflicted
+++ resolved
@@ -70,7 +70,6 @@
 ]
 
 test_requires = [
-<<<<<<< HEAD
     "black",
     "codespell",
     "coverage",
@@ -78,25 +77,12 @@
     "mypy==0.991",
     "pydocstyle",
     "pylint",
-=======
-    "black==22.12.0",
-    "codespell==2.2.2",
-    "coverage==6.5.0",
-    "isort==5.10.1",
-    "mypy==0.991",
-    "pydocstyle==6.1.1",
-    "pylint==2.15.10",
->>>>>>> 7d99fbe6
     "pylint-fixme-info",
     "pylint-pytest",
     "pytest",
     "pytest-mock",
     "requests-mock",
-<<<<<<< HEAD
     "ruff==0.0.239",
-=======
-    "ruff==0.0.236",
->>>>>>> 7d99fbe6
     "tox",
     "types-PyYAML",
     "types-requests",
