--- conflicted
+++ resolved
@@ -117,7 +117,33 @@
         return cls(part_name=part_name, message="\n".join(formatted_errors))
 
 
-<<<<<<< HEAD
+class CopyTreeError(PartsError):
+    """Failed to copy or link a file tree.
+
+    :param message: The error message.
+    """
+
+    def __init__(self, message: str):
+        self.message = message
+        brief = f"Failed to copy or link file tree: {message}."
+        resolution = "Make sure paths and permissions are correct."
+
+        super().__init__(brief=brief, resolution=resolution)
+
+
+class CopyFileNotFound(PartsError):
+    """An attempt was made to copy a file that doesn't exist.
+
+    :param name: The file name.
+    """
+
+    def __init__(self, name: str):
+        self.name = name
+        brief = f"Failed to copy {name!r}: no such file or directory."
+
+        super().__init__(brief=brief)
+
+
 class XAttributeError(PartsError):
     """Failed to read or write an extended attribute.
 
@@ -148,31 +174,4 @@
         brief = "Failed to write attribute: key and/or value is too long."
         details = f"key={key!r}, value={value!r}"
 
-        super().__init__(brief=brief, details=details)
-=======
-class CopyTreeError(PartsError):
-    """Failed to copy or link a file tree.
-
-    :param message: The error message.
-    """
-
-    def __init__(self, message: str):
-        self.message = message
-        brief = f"Failed to copy or link file tree: {message}."
-        resolution = "Make sure paths and permissions are correct."
-
-        super().__init__(brief=brief, resolution=resolution)
-
-
-class CopyFileNotFound(PartsError):
-    """An attempt was made to copy a file that doesn't exist.
-
-    :param name: The file name.
-    """
-
-    def __init__(self, name: str):
-        self.name = name
-        brief = f"Failed to copy {name!r}: no such file or directory."
-
-        super().__init__(brief=brief)
->>>>>>> 2fadaa2e
+        super().__init__(brief=brief, details=details)